--- conflicted
+++ resolved
@@ -218,21 +218,10 @@
     statsId: "stats-chart-bb"
   });
 
-<<<<<<< HEAD
   // NOTE: The new “Cumulative Buybacks vs Mcap” chart uses a *different*
   // file (data/pump_buybacks_vs_mcap.json) and a custom function.
   // If you haven’t generated that file yet, the rest will still render.
   // When it’s ready, we can plug it back in here.
 })();
-=======
-  // 4) PUMP Cumulative Buybacks vs Market Cap
-  window.__charts.bbmcap = await makeBuybacksVsMcap({
-    el: "chart-bbmcap",
-    file: "data/pump_mcap_buybacks.json",
-    statsId: "stats-chart-bbmcap"
-  });
-
-
-
-})();
->>>>>>> fe251250
+
+})();